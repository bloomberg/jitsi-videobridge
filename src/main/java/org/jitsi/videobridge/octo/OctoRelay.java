/*
 * Copyright @ 2015-2017 Atlassian Pty Ltd
 *
 * Licensed under the Apache License, Version 2.0 (the "License");
 * you may not use this file except in compliance with the License.
 * You may obtain a copy of the License at
 *
 *     http://www.apache.org/licenses/LICENSE-2.0
 *
 * Unless required by applicable law or agreed to in writing, software
 * distributed under the License is distributed on an "AS IS" BASIS,
 * WITHOUT WARRANTIES OR CONDITIONS OF ANY KIND, either express or implied.
 * See the License for the specific language governing permissions and
 * limitations under the License.
 */
package org.jitsi.videobridge.octo;

import org.ice4j.socket.*;
import org.jitsi.rtp.*;
import org.jitsi.rtp.rtp.*;
import org.jitsi.utils.*;
import org.jitsi.utils.logging.*;
import org.jitsi.utils.stats.*;
import org.jitsi.videobridge.util.*;
import org.json.simple.*;

import java.io.*;
import java.net.*;
import java.nio.charset.*;
import java.util.*;
import java.util.concurrent.*;
import java.util.concurrent.atomic.*;

import static org.jitsi.videobridge.octo.OctoPacket.OCTO_HEADER_LENGTH;

/**
 * Implements a bridge-to-bridge (Octo) relay. This class is responsible for
 * holding the {@link DatagramSocket} which is to be used for bridge-to-bridge
 * communication, and the "relay ID" which other bridges use to discover the
 * socket address on which this bridge is accessible.
 *
 * @author Boris Grozev
 */
public class OctoRelay
    implements Runnable
{
    /**
     * The {@link Logger} used by the {@link OctoRelay} class and its
     * instances to print debug information.
     */
    private static final Logger logger
        = Logger.getLogger(OctoRelay.class);

    /**
     * The receive buffer size to set of the socket.
     */
    private static final int SO_RCVBUF = 10 * 1024 * 1024;

    /**
     * The socket used to send and receive Octo packets.
     */
    private DatagramSocket socket;

    /**
     * The Octo relay ID which will be advertised by jitsi-videobridge.
     * Other bridges can use this ID in order to discover the socket address
     * that this bridge is accessible on. With the current implementation the
     * ID just encodes a pre-configured IP address and port,
     * e.g. "10.0.0.1:20000"
     */
    private String relayId;

    /**
     * The address to use advertise in the relay ID.
     */
    private String publicAddress;

    /**
     * The port to use.
     */
    private int port;

    /**
     * Number of bytes received.
     */
    private AtomicLong bytesReceived = new AtomicLong();

    /**
     * Number of bytes sent.
     */
    private AtomicLong bytesSent = new AtomicLong();

    /**
     * Number of packets received.
     */
    private AtomicLong packetsReceived = new AtomicLong();

    /**
     * Number of packets sent.
     */
    private AtomicLong packetsSent = new AtomicLong();

    /**
     * Packets dropped (failure to parse, or wrong conference ID).
     */
    private AtomicLong packetsDropped = new AtomicLong();

    /**
     * The average send bitrate in the last 1 second.
     */
    private RateStatistics sendBitrate = new RateStatistics(1000);

    /**
     * The average receive bitrate in the last 1 second.
     */
    private RateStatistics receiveBitrate = new RateStatistics(1000);

    /**
     * Maps a conference ID (as contained in Octo packets) to a packet handler.
     */
    private Map<String, PacketHandler> packetHandlers
            = new ConcurrentHashMap<>();

    /**
     * Initializes a new {@link OctoRelay} instance, binding on a specific
     * address and port.
     * @param address the address on which to bind.
     * @param port the port on which to bind.
     */
    OctoRelay(String address, int port)
        throws UnknownHostException, SocketException
    {
<<<<<<< HEAD
        socket
            = new DatagramSocket(
                    new InetSocketAddress(InetAddress.getByName(address), port));
=======
        InetSocketAddress addr
                = new InetSocketAddress(InetAddress.getByName(address), port);
        DatagramSocket s = new DatagramSocket(addr);
        s.setReceiveBufferSize(SO_RCVBUF);
        logger.info("Initialized OctoRelay with address " + addr +
                ". Receive buffer size " + s.getReceiveBufferSize() +
                " (asked for " + SO_RCVBUF + ").");

        socket = new MultiplexingDatagramSocket(s, true /* persistent */);
>>>>>>> 04b4a0c9
        this.port = port;
        String id = address + ":" + port;
        setRelayId(id);

        TaskPools.IO_POOL.submit(this);
    }

    /**
     * Stops this {@link OctoRelay}, closing its {@link DatagramSocket}.
     */
    void stop()
    {
        try
        {
            socket.close();
        }
        catch (Exception e)
        {
            logger.warn("Failed to stop OctoRelay: ", e);
        }
    }

    /**
     * @return the ID of this {@link OctoRelay}.
     */
    public String getId()
    {
        return relayId;
    }
    
    /**
    * Set the relayId
    **/
    private void setRelayId(String id)
    {
        relayId = id;
    }
    
    /**
    * Set the public address to be used as part of relayId
    **/
    void setPublicAddress(String address)
    {
         publicAddress = address;
         String id = publicAddress + ":" + port;
         setRelayId(id);
    }

    @Override
    public void run()
    {
        byte[] buf = ByteBufferPool.getBuffer(1500);
        DatagramPacket p = new DatagramPacket(buf, 0, 1500);
        while (true)
        {
            p.setData(buf, 0, 1500);
            try
            {
                socket.receive(p);
                handlePacket(p.getData(), p.getOffset(), p.getLength());
            }
            catch (SocketClosedException sce)
            {
                logger.info("Octo socket closed, stopping.");
                break;
            }
            catch (IOException ioe)
            {
                logger.warn("Exception while reading: ", ioe);
            }
        }
    }

    /**
     * Handles an Octo packet that was received from the socket.
     * @param buf the buffer which contains the received data.
     * @param off the offset where the data starts.
     * @param len the length
     */
    private void handlePacket(byte[] buf, int off, int len)
    {
        bytesReceived.addAndGet(len);
        packetsReceived.incrementAndGet();
        receiveBitrate.update(len, System.currentTimeMillis());

        String conferenceId = OctoPacket.readConferenceId(buf, off, len);
        if (conferenceId == null)
        {
            logger.warn("Invalid Octo packet, can not read conference ID.");
            packetsDropped.incrementAndGet();
            return;
        }

        PacketHandler handler = packetHandlers.get(conferenceId);
        if (handler == null)
        {
            logger.warn("Received an Octo packet for an unknown conference: "
                    + conferenceId);
            packetsDropped.incrementAndGet();
            return;
        }

        MediaType mediaType = OctoPacket.readMediaType(buf, off, len);
        String sourceEndpointId = OctoPacket.readEndpointId(buf, off, len);

        switch (mediaType)
        {
        case AUDIO:
        case VIDEO:
            int rtpLen = len - OCTO_HEADER_LENGTH;
            byte[] bufCopy
                = ByteBufferPool.getBuffer(
                        rtpLen +
                            RtpPacket.BYTES_TO_LEAVE_AT_START_OF_PACKET +
                            RtpPacket.BYTES_TO_LEAVE_AT_END_OF_PACKET);
            System.arraycopy(
                    buf, off + OCTO_HEADER_LENGTH,
                    bufCopy, RtpPacket.BYTES_TO_LEAVE_AT_START_OF_PACKET,
                    rtpLen);
            handler.handlePacket(
                new UnparsedPacket(
                        bufCopy,
                        RtpPacket.BYTES_TO_LEAVE_AT_START_OF_PACKET,
                        rtpLen),
                sourceEndpointId);
            break;
        case DATA:
            String msg
                = new String(
                        buf,
                        off + OCTO_HEADER_LENGTH,
                        len - OCTO_HEADER_LENGTH,
                        StandardCharsets.UTF_8);

            if (logger.isDebugEnabled())
            {
                logger.debug("Received a message in an Octo data packet: " + msg);
            }

            handler.handleMessage(msg);
            break;
        default:
            logger.warn("Wrong media type: " + mediaType);
            packetsDropped.incrementAndGet();
        }
    }

     /**
      * Converts a "relay ID" to a socket address. The current implementation
      * assumes that the ID has the form of "address:port".
      * @param relayId the relay ID to convert
      * @return the socket address encoded in {@code relayId}.
      */
     static SocketAddress relayIdToSocketAddress(String relayId)
     {
         if (relayId == null || !relayId.contains(":"))
         {
             return null;
         }

         try
         {
             String[] addressAndPort = relayId.split(":");
             return new InetSocketAddress(
                 addressAndPort[0], Integer.valueOf(addressAndPort[1]));
         }
         catch (NumberFormatException nfe)
         {
             return null;
         }
     }

    /**
     * Sends an RTP packet encapsulated in Octo to the specified targets.
     */
    void sendPacket(
            Packet packet,
            Set<SocketAddress> targets,
            String conferenceId,
            String endpointId)
    {
        send(
                packet.getBuffer(),
                packet.getOffset(),
                packet.getLength(),
                targets,
                conferenceId,
                endpointId == null ? "ffffffff" : endpointId,
                MediaType.VIDEO);
    }

    /**
     * Sends an string message encapsulated in Octo to the specified targets.
     */
    void sendString(
            String str,
            Set<SocketAddress> targets,
            String conferenceId,
            String endpointId)
    {
        byte[] msgBytes = str.getBytes(StandardCharsets.UTF_8);
        send(
                msgBytes, 0, msgBytes.length,
                targets,
                conferenceId, endpointId,
                MediaType.DATA);
    }

    /**
     * Sends a specific {@code byte[]} encapsulated in Octo to the
     * specified list of targets.
     * @param buf the array which holds the data to send.
     * @param off the offset at which data starts.
     * @param len the length of the data to send.
     * @param targets the list of targets to send to.
     * @param conferenceId the ID of the conference.
     * @param endpointId the ID of the source endpoint.
     * @param mediaType the media type.
     */
    void send(
            byte[] buf,
            int off,
            int len,
            Set<SocketAddress> targets,
            String conferenceId,
            String endpointId,
            MediaType mediaType)
    {
        int octoPacketLength = len + OCTO_HEADER_LENGTH;
        byte[] newBuf;
        int newOff;

        // Not all packets come from a valid endpoint (e.g. some packets
        // originate from the bridge). Use a default value for them.
        if (endpointId == null)
        {
            endpointId = "ffffffff";
        }

        if (off >= OCTO_HEADER_LENGTH)
        {
            newOff = off - OCTO_HEADER_LENGTH;
            newBuf = buf;
        }
        else if (buf.length >= octoPacketLength)
        {
            System.arraycopy(buf, off, buf, OCTO_HEADER_LENGTH, len);
            newOff = 0;
            newBuf = buf;
        }
        else
        {
            newBuf = ByteBufferPool.getBuffer(octoPacketLength);
            newOff = 0;
            System.arraycopy(buf, off, newBuf, OCTO_HEADER_LENGTH, len);
        }

        OctoPacket.writeHeaders(
                newBuf, newOff,
                true /* source is a relay */,
                mediaType,
                0 /* simulcast layers info */,
                conferenceId,
                endpointId);
        DatagramPacket datagramPacket
                = new DatagramPacket(newBuf, newOff, octoPacketLength);

        for (SocketAddress target : targets)
        {
            datagramPacket.setSocketAddress(target);
            try
            {
                bytesSent.addAndGet(octoPacketLength);
                packetsSent.incrementAndGet();
                sendBitrate.update(octoPacketLength, System.currentTimeMillis());
                socket.send(datagramPacket);
            }
            catch (IOException ioe)
            {
                logger.warn("Failed to send packet ", ioe);
            }
        }

        ByteBufferPool.returnBuffer(newBuf);
        if (newBuf != buf)
        {
            ByteBufferPool.returnBuffer(buf);
        }

    }

    /**
     * Registers a {@link PacketHandler} for a particular {@code conferenceId}.
     * @param conferenceId the conference ID.
     * @param handler the handler
     */
    void addHandler(String conferenceId, PacketHandler handler)
    {
        packetHandlers.put(conferenceId, handler);
    }

    /**
     * Removes the {@link PacketHandler} for a particular {@code conderenceId}
     * @param conferenceId the conference ID.
     */
    void removeHandler(String conferenceId)
    {
        packetHandlers.remove(conferenceId);
    }

    /**
     * Packet handler interface.
     */
    interface PacketHandler
    {
        /**
         * Handles an RTP or RTCP packet.
         * @param packet the packet.
         * @param sourceEndpointId the ID of the endpoint which is the original
         * sender of the packet.
         */
        void handlePacket(Packet packet, String sourceEndpointId);

        /**
         * Handles a string message.
         * @param message message.
         */
        void handleMessage(String message);
    }

    /**
     * @return the number of bytes received.
     */
    public long getBytesReceived()
    {
        return bytesReceived.get();
    }

    /**
     * @return the number of bytes sent.
     */
    public long getBytesSent()
    {
        return bytesSent.get();
    }

    /**
     * @return the number of packets received.
     */
    public long getPacketsReceived()
    {
        return packetsReceived.get();
    }

    /**
     * @return the number of packets sent.
     */
    public long getPacketsSent()
    {
        return packetsSent.get();
    }

    /**
     * @return the number of packets dropped.
     */
    public long getPacketsDropped()
    {
        return packetsDropped.get();
    }

    /**
     * @return the send bitrate in bits per second
     */
    public long getSendBitrate()
    {
        return sendBitrate.getRate();
    }

    /**
     * @return the receive bitrate in bits per second
     */
    public long getReceiveBitrate()
    {
        return receiveBitrate.getRate();
    }

    /**
     * Gets a JSON representation of the parts of this object's state that
     * are deemed useful for debugging.
     */
    public JSONObject getDebugState()
    {
        JSONObject debugState = new JSONObject();
        debugState.put("relayId", relayId);
        debugState.put("publicAddress", publicAddress);
        debugState.put("port", port);
        debugState.put("bytesReceived", bytesReceived.get());
        debugState.put("bytesSent", bytesSent.get());
        debugState.put("packetsReceived", packetsReceived.get());
        debugState.put("packetsSent", packetsSent.get());
        debugState.put("packetsDropped", packetsDropped.get());

        return debugState;
    }
}<|MERGE_RESOLUTION|>--- conflicted
+++ resolved
@@ -130,21 +130,14 @@
     OctoRelay(String address, int port)
         throws UnknownHostException, SocketException
     {
-<<<<<<< HEAD
-        socket
-            = new DatagramSocket(
-                    new InetSocketAddress(InetAddress.getByName(address), port));
-=======
         InetSocketAddress addr
                 = new InetSocketAddress(InetAddress.getByName(address), port);
-        DatagramSocket s = new DatagramSocket(addr);
-        s.setReceiveBufferSize(SO_RCVBUF);
+        socket = new DatagramSocket(addr);
+        socket.setReceiveBufferSize(SO_RCVBUF);
         logger.info("Initialized OctoRelay with address " + addr +
-                ". Receive buffer size " + s.getReceiveBufferSize() +
+                ". Receive buffer size " + socket.getReceiveBufferSize() +
                 " (asked for " + SO_RCVBUF + ").");
 
-        socket = new MultiplexingDatagramSocket(s, true /* persistent */);
->>>>>>> 04b4a0c9
         this.port = port;
         String id = address + ":" + port;
         setRelayId(id);
